--- conflicted
+++ resolved
@@ -291,9 +291,14 @@
                 else:
                 # The trajectory is not constrained, so we can shortcut it
                 # before execution.
-                    logger.debug('Shortcutting an unconstrained path.')
-                    shortcut_path = self.simplifier.ShortcutPath(
-                        cloned_robot, path, defer=False, **shortcut_options)
+                    if self.simplifier is not None:
+                        logger.debug('Shortcutting an unconstrained path.')
+                        shortcut_path = self.simplifier.ShortcutPath(
+                            cloned_robot, path, defer=False, **shortcut_options)
+                    else:
+                        logger.debug('Skipping shortcutting; no simplifier'
+                                     ' available.')
+                        shortcut_path = path
 
                     logger.debug('Smoothing an unconstrained path.')
                     traj = self.smoother.RetimeTrajectory(
@@ -306,14 +311,8 @@
             from trollius.executor import get_default_executor
             from trollius.futures import wrap_future
 
-<<<<<<< HEAD
-                if simplify and self.simplifier is not None:
-                    path = self.simplifier.ShortcutPath(cloned_robot, path, defer=False,
-                                                        timeout=timeout, **kwargs)
-=======
             if executor is None:
                 executor = get_default_executor()
->>>>>>> 486ca4d3
 
             return wrap_future(executor.submit(do_postprocess))
         else:
